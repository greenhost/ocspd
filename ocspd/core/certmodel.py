# -*- coding: utf-8 -*-
"""
This module defines the :class:`ocspd.core.certmodel.CertModel` class which is
used to keep track of certificates that are found by the
:class:`ocspd.core.certfinder.CertFinderThread`, then parsed by the
:class:`ocspd.core.certparser.CertParserThread`, an OCSP request is generated
by the :class:`ocspd.core.ocsprenewer.OCSPRenewer`, a response from an OCSP
server is returned. All data generated and returned like the request and the
response are stored in the context.

The following logic is contained within the context class:

 - Parsing the certificate.
 - Validating parsed certificates and their chains.
 - Generating OCSP requests.
 - Sending OCSP requests.
 - Processing OCSP responses.
 - Validating OCSP responses with the respective certificate and its chain.
"""
import os
import logging
import binascii
import datetime
import requests
import certvalidator
import ocspbuilder
import asn1crypto
from oscrypto import asymmetric
from ocspd.core.exceptions import CertFileAccessError
from ocspd.core.exceptions import OCSPBadResponse
from ocspd.core.exceptions import RenewalRequirementMissing
from ocspd.core.exceptions import CertParsingError
from ocspd.core.exceptions import CertValidationError
from ocspd.util.ocsp import OCSPResponseParser
from ocspd.util.functions import pretty_base64
from pylru import lrudecorator
<<<<<<< HEAD

try:
    from urllib.parse import urlparse  # Python3
except ImportError:
    from urlparse import urlparse  # Python2.7

=======
from future.standard_library import hooks
with hooks():
    from urllib.parse import urlparse
>>>>>>> 0510bce7

LOG = logging.getLogger(__name__)


class CertModel(object):
    """
    Model for certificate files.
    """
    # pylint: disable=too-many-instance-attributes
    def __init__(self, filename):
        """
        Initialise the CertModel model object, and read the certificate data
        from the passed filename.

        :raises ocspd.core.exceptions.CertFileAccessError: When the certificate
            file can't be accessed.
        """
        self.filename = filename
        self.modtime = os.path.getmtime(filename)
        self.end_entity = None
        self.intermediates = []
        self.ocsp_staple = None
        self.ocsp_urls = []
        self.chain = []
        self.url_index = 0
        self.crt_data = None
        try:
            with open(filename, 'rb') as f_obj:
                self.crt_data = f_obj.read()
        except (IOError, OSError) as exc:
            raise CertFileAccessError(
                "Can't access file %s, reason: %s", filename, exc)

    def parse_crt_file(self):
        """
        Parse certificate, wraps the
        :meth:`~ocspd.core.certmodel.CertModel._read_full_chain()` and the
        :meth:`~ocspd.core.certmodel.CertModel._validate_cert()` methods.
        Wicth extract the certificate (*end_entity*) and the chain
        intermediates*), and validates the certificate chain.
        """
        LOG.info("Parsing file \"%s\"..", self.filename)
        self._read_full_chain()
        self.chain = self._validate_cert()

    def recycle_staple(self, minimum_validity):
        """
        Try to find an existing staple that is still valid for more than the
        ``minimum_validity`` period. If it is not valid for longer than the
        ``minimum_validity`` period, but still valid, add it to the context but
        still ask for a new one by returning ``False``.

        If anything goes wrong during this process, ``False`` is returned
        without any error handling, we can always try to get a new staple.

        :return bool: False if a new staple should be requested, True if the
            current one is still valid for more than ``minimum_validity``
        """
        ocsp_file = "{}.ocsp".format(self.filename)
        if not os.path.exists(ocsp_file):
            LOG.info(
                "File does not exist yet: %s, need to request a staple.",
                ocsp_file
            )
            return False

        try:
            LOG.info("Seeing if %s is still valid..", ocsp_file)
            with open(ocsp_file, "rb") as file_handle:
                staple = file_handle.read()
        except (IOError, OSError):
            # Can't access the staple file, game over.
            LOG.error("Can't access %s, let's schedule a renewal.", ocsp_file)
            return False

        staple = OCSPResponseParser(staple)
        now = datetime.datetime.now()
        until = staple.valid_until
        if staple.status != "good" or until <= now:
            LOG.info("Staple has expired %s", self.filename)
            return False
        try:
            self._validate_cert(staple)
            LOG.info(
                "Staple %s expires %s, we can still use it.",
                ocsp_file,
                staple.valid_until.strftime('%Y-%m-%d %H:%M:%S')
            )
        except CertValidationError:
            # Staple can't be validated, this is ok, we will just
            # ignore the existing staple and replace it by a new one
            # ASAP.
            return False

        # A valid staple file exists, let's asign it to the model.
        self.ocsp_staple = staple

        # Now check whether a renewal is still preferred due to it
        # almost expiring.
        sched_time = datetime.timedelta(seconds=minimum_validity)
        if until - sched_time < now:
            # It will expire soon
            return False
        # Existing staple is just fine, no action needed now, do still
        # schedule a regular renewal before expiry!
        return True

    def renew_ocsp_staple(self):
        """
        Renew the OCSP staple, validate it and save it to the file path of the
        certificate file (``certificate.pem.ocsp``).

        .. Note:: This method handles a lot of exceptions, some of then are
            non-fatal and might lead to retries. When they are fatal,
            one of the exceptions documented below is raised. Exceptions are
            handled by the :meth:`ocspd.core.excepthandler.ocsp_except_handle`
            context.

        .. Note:: There can be several OCSP URLs. When the first URL fails,
            the error handler will increase the ``url_index`` and schedule a
            new renewal until all URLS have been tried, then continues with
            retries from the first again.

        :raises RenewalRequirementMissing: A requirment for the renewal is
            missing.
        :raises OCSPBadResponse: Response is empty, invalid or the status is
            not "good".
        :raises urllib.error.URLError: An OCSP url can't be opened (Python3).
        :raises urllib2.URLError: An OCSP url can't be opened (Python2).
        :raises requests.Timeout: When data doesn't reach us within the
            expected time frame.
        :raises requests.exceptions.ConnectTimeout: A connection can't be
            established because the server doesn't reply within the expected
            time frame.
        :raises requests.exceptions.ReadTimeout: Data didn't reach us within
            the expected time frame.
        :raises requests.exceptions.TooManyRedirects: The OCSP server redirects
            us too many times.
        :raises requests.exceptions.HTTPError: A HTTP error code was returned.
        :raises requests.ConnectionError: A Connection error occurred.

        .. TODO:: Send merge request to ocspbuider, for setting the hostname in
            the headers while fetching OCSP records. If accepted the request
            library won't be needed anymore.
        """
        if not self.end_entity:
            raise RenewalRequirementMissing(
                "Certificate is missing in \"{}\", can't validate "
                "without it.".format(self.filename)
            )
        if len(self.chain) < 1:
            raise RenewalRequirementMissing(
                "Certificate chain is missing in \"{}\", can't validate "
                "without it.".format(self.filename)
            )

        url = self.ocsp_urls[self.url_index]
        host = urlparse(url).hostname
        LOG.info("Trying to get OCSP staple from url \"%s\"..", url)
        request = requests.post(
            url,
            data=bytes(self.ocsp_request),
            # Set 'Host' header because Let's Encrypt server might not
            # react when it's absent
            headers={
                'Content-Type': 'application/ocsp-request',
                'Accept': 'application/ocsp-response',
                'Host': host
            },
            timeout=(10, 5)
        )
        # Raise HTTP exception if any occurred
        request.raise_for_status()

        ocsp_staple = request.content
        self.ocsp_staple = self._check_ocsp_response(ocsp_staple, url)

        # If we got this far it means we have a staple in self.ocsp_staple
        # We would have had an exception otherwise. So let's verify that the
        # staple is actually working before serving it to clients.
        # To do this we run the validation again, this time self.ocsp_staple
        # will be taken into account because it is no longer None
        # If validation fails, it will raise an exception that should be
        # handled at another level.
        LOG.info("Validating staple..")
        self._validate_cert(self.ocsp_staple)
        # No exception was raised, so we can assume the staple is ok and write
        # it to disk.
        ocsp_filename = "{}.ocsp".format(self.filename)
        LOG.info("Succesfully validated writing to file \"%s\"", ocsp_filename)
        with open(ocsp_filename, 'wb') as f_obj:
            f_obj.write(ocsp_staple)
        return True

    def _check_ocsp_response(self, ocsp_staple, url):
        """
        Check that the OCSP response says that the status is ``good``. Also
        sets :attr:`ocspd.core.certmodel.CertModel.ocsp_staple.valid_until`.

        :raises OCSPBadResponse: If an empty response is received.
        """
        if LOG.isEnabledFor(logging.DEBUG):
            LOG.debug(
                "Response data: \n%s",
                pretty_base64(ocsp_staple, line_len=75, prefix=" "*36)
            )
        if ocsp_staple == b'':
            raise OCSPBadResponse(
                "Received empty response from {} for {}".format(
                    url,
                    self.filename
                )
            )
        ocsp_staple = OCSPResponseParser(ocsp_staple)
        status = ocsp_staple.status
        if status == 'good':
            LOG.info(
                "Received good response from OCSP server %s for %s, "
                "valid until: %s",
                url,
                self.filename,
                ocsp_staple.valid_until.strftime('%Y-%m-%d %H:%M:%S')
            )
            return ocsp_staple
        elif status == 'revoked':
            raise OCSPBadResponse(
                "Certificate {} was revoked!".format(self.filename)
            )
        else:
            raise OCSPBadResponse(
                "Can't get status for {} from {}",
                self.filename,
                url
            )
        return None

    def _read_full_chain(self):
        """
        Parses binary data in :attr:`self.crt_data` and parses the content.
        The server certificate a.k.a. *end_entity* is put in
        :attr:`self.end_entity`, anything else that has a CA extension is added
        to :attr:`self.intermediates`.

        .. Note:: At this point it is not clear yet which of the intermediates
            is the root and which are actual intermediates.

        :raises CertParsingError: If the certificate file can't be read, it
            contains errors or parts of the chain are missing.
        """
        try:
            pem_obj = asn1crypto.pem.unarmor(self.crt_data, multiple=True)
            for type_name, _, der_bytes in pem_obj:
                if type_name == 'CERTIFICATE':
                    crt = asn1crypto.x509.Certificate.load(der_bytes)
                    if getattr(crt, 'ca'):
                        LOG.info("Found part of the chain..")
                        self.intermediates.append(crt)
                    else:
                        LOG.info("Found the end entity..")
                        self.end_entity = crt
                        self.ocsp_urls = getattr(crt, 'ocsp_urls')
        except binascii.Error:
            raise CertParsingError(
                "Certificate file contains errors \"{}\".".format(
                    self.filename
                )
            )
        if self.end_entity is None:
            raise CertParsingError(
                "Can't find server certificate items for \"{}\".".format(
                    self.filename
                )
            )
        if len(self.intermediates) < 1:
            raise CertParsingError(
                "Can't find the CA certificate chain items in \"{}\".".format(
                    self.filename
                )
            )

    def _validate_cert(self, ocsp_staple=None):
        """
        Validates the certificate and its chain, including the OCSP staple if
        there is one in :attr:`self.ocsp_staple`.

        :param asn1crypto.core.Sequence ocsp_staple: Binary ocsp staple data.
        :return array: Validated certificate chain.
        :raises CertValidationError: If there is any problem with the
            certificate chain and/or the staple, e.g. certificate is revoked,
            chain is incomplete or invalid (i.e. wrong intermediate with
            server certificate), certificate is simply invalid, etc.

        .. Note:: At this point it becomes known what the role of the
            certiticates in the chain is. With the exception of the root, which
            is usually not kept with the intermediates and the certificate
            because ever client has its own copy of it.
        """
        try:
            if ocsp_staple is None:
                LOG.info("Validating without OCSP staple.")
                context = certvalidator.ValidationContext()
            else:
                LOG.info("Validating with OCSP staple.")
                context = certvalidator.ValidationContext(
                    ocsps=[ocsp_staple.data],
                    allow_fetching=False
                )
            validator = certvalidator.CertificateValidator(
                self.end_entity,
                self.intermediates,
                validation_context=context
            )
            chain = validator.validate_usage(
                key_usage=set(['digital_signature']),
                extended_key_usage=set(['server_auth']),
                extended_optional=True
            )
            LOG.info("Certificate chain for \"%s\" validated.", self.filename)
            return chain
        except certvalidator.errors.RevokedError:
            raise CertValidationError(
                "Certificate \"{}\" was revoked, will not try to parse it "
                "again.".format(self.filename)
            )
        except certvalidator.errors.InvalidCertificateError:
            raise CertValidationError(
                "Certificate \"{}\" is invalid, will not try to parse it "
                "again.".format(self.filename)
            )
        except (
                certvalidator.errors.PathBuildingError,
                certvalidator.errors.PathValidationError):
            raise CertValidationError(
                "Failed to validate certificate path for \"{}\", will not "
                "try to parse it again.".format(self.filename)
            )

    @property
    @lrudecorator(1)
    def ocsp_request(self):
        """
        Generate an OCSP request or return an already cached request.

        :return bytes: A binary representation of a
            :class:`asn1crypto.ocsp.OCSPRequest` which is in turn represented
            by a :class:`asn1crypto.core.Sequence`.
        """
        ocsp_request_builder = ocspbuilder.OCSPRequestBuilder(
            asymmetric.load_certificate(self.end_entity),
            asymmetric.load_certificate(self.chain[-2])
        )
        ocsp_request_builder.nonce = False
        ocsp_request = ocsp_request_builder.build().dump()
        # This data can be posted to the OCSP URI to debug further
        if LOG.isEnabledFor(logging.DEBUG):
            LOG.debug(
                "Request data: \n%s",
                pretty_base64(ocsp_request, line_len=75, prefix=" "*36)
            )
        return ocsp_request

    def __repr__(self):
        """
        We return the file name here because this way we can use it as a
        short-cut when we assign this object to something.
        """
        return self.filename

    def __str__(self):
        """
        Return a formatted string representation of the object containing:
        ``"<CertModel {}>".format("".join(self.filename))``
        so it's clear it's an object and which file it concerns.
        """
        return "<CertModel {}>".format("".join(self.filename))<|MERGE_RESOLUTION|>--- conflicted
+++ resolved
@@ -34,18 +34,9 @@
 from ocspd.util.ocsp import OCSPResponseParser
 from ocspd.util.functions import pretty_base64
 from pylru import lrudecorator
-<<<<<<< HEAD
-
-try:
-    from urllib.parse import urlparse  # Python3
-except ImportError:
-    from urlparse import urlparse  # Python2.7
-
-=======
 from future.standard_library import hooks
 with hooks():
     from urllib.parse import urlparse
->>>>>>> 0510bce7
 
 LOG = logging.getLogger(__name__)
 
