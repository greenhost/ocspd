"""
This module locates certificate files in the supplied directories. It then
keeps track of the following:

  - If cert is found for the first time (thus also when the daemon is started),
    the cert is added to the :any:`core.daemon.run.parse_queue` to be parsed.
    The following is then recorded:

     - File modification time.
     - Hash of the file.

  - If a cert is found a second time, the modification time is compared to the
    recorded modification time. If it differs, the hash is compared too, if it
    too differs, the file is added to the parsing queue again.

  - When certificates are deleted from the directories, the entries are removed
    from the cache in :any:`core.certfinder.CertContext.contexts`.

    The cache of parsed files is volatile so every time the process is killed
    files need to be indexed again (thus files are considered "new").
"""

import threading
import time
import logging
import os
from core.certmodel import CertModel
from core.exceptions import CertValidationError

from ocspd import FILE_EXTENSIONS_DEFAULT

LOG = logging.getLogger()


class CertFinderThread(threading.Thread):
    """
    This object can be used to index directories and search for certificate
    files. When found they will be added to the supplied queue for further
    processing.

    If this class is run in threaded mode, it will start a threading.Timer to
    re-run self.refresh after n seconds (10 seconds by default), if it is not
    threaded, it will sleep(n) instead.

    Pass `refresh_interval=None` if you want to run it only once (e.g. for
    testing)
    """
    # pylint: disable=too-many-instance-attributes

    def __init__(self, *args, **kwargs):
        """
        Initialise the thread's arguments and its parent
        :py:`threading.Thread`.

        Currently supported keyword arguments:

        :directories iterator required: The directories to index.
        :refresh_interval int optional: The minimum amount of time (s)
            between indexing runs, defaults to 10 seconds. Set to None
            to run only once.
        :file_extensions array optional: An array containing the file
            extensions of files to check for certificate content.
        """
        self.contexts = {}
        self.directories = kwargs.pop('directories', None)
        self.scheduler = kwargs.pop('scheduler', None)
        self.refresh_interval = kwargs.pop('refresh_interval', 10)
        self.file_extensions = kwargs.pop(
            'file_extensions', FILE_EXTENSIONS_DEFAULT
        )
        self.last_refresh = None

        assert self.directories is not None, \
            "At least one directory should be passed for indexing."

        assert self.scheduler is not None, \
            "Please pass a scheduler to add tasks to."

        super(CertFinderThread, self).__init__(*args, **kwargs)

    def run(self):
        """
        Start the certificate finder thread.
        """

        LOG.info("Scanning directories: %s", ", ".join(self.directories))
        self.refresh()
        while True:
            if self.refresh_interval is None:
                # Stop refreshing if it is not wanted.
                return

            # Schedule the next refresh run..
            since_last = time.time() - self.last_refresh
            # Check if the last refresh took longer than the interval..
            if since_last > self.refresh_interval:
                # It did so start right now..
                LOG.info(
                    "Starting a new refresh immediately because the last "
                    "refresh took %0.3f seconds while the minimum "
                    "interval is %d seconds.",
                    since_last,
                    self.refresh_interval
                )
                self.refresh()
            else:
                # Wait the remaining time before refreshing again..
                LOG.info(
                    "Scheduling a new refresh in %0.2f seconds because "
                    "the last refresh took %0.2f seconds while the "
                    "minimum interval is %d seconds.",
                    self.refresh_interval - since_last,
                    since_last,
                    self.refresh_interval
                )
                time.sleep(self.refresh_interval - since_last)
                self.refresh()

    def _find_new_certs(self):
        """
        New files are added to the parse action queue for further processing.
        """
        try:
            for path in self.directories:
                LOG.info("Scanning directory: %s", path)
                for filename in os.listdir(path):
                    ext = os.path.splitext(filename)[1].lstrip(".")
                    if ext in self.file_extensions:
                        filename = os.path.join(path, filename)
<<<<<<< HEAD
                        if filename not in self.contexts and \
                                filename not in self.ignore_list:
                            context = CertModel(filename)
=======
                        if filename not in self.contexts:
                            context = CertContext(filename)
>>>>>>> 44b983d5
                            self.contexts[filename] = context
                            if self.parse_crt(context):
                                self.scheduler.add_task("renew", context)
        except OSError as err:
            LOG.critical(
                "Can't read directory: %s, reason: %s.",
                path, err
            )

    def _update_cached_certs(self):
        """
        Loop through the list of files that were already found and check
        whether they were deleted or changed.

        Changed files are added to the parse action queue for further
        processing.
        This makes sure only changed files are processed by the
        CPU intensive processes.

        Deleted files are removed from the found files list.
        """
        for filename, context in self.contexts.items():
            # purge certs that no longer exist in the cert dirs
            if not os.path.exists(filename):
                if filename in self.contexts:
                    del self.contexts[filename]
                LOG.info(
                    "File \"%s\" was deleted, removing it from the list.",
                    filename
                )
            elif os.path.getmtime(filename) > context.modtime:
                # purge and re-add files that have changed
                new_context = CertModel(filename)
                if new_context.hash != context.hash:
                    LOG.info(
                        "File \"%s\" was changed, adding it to the "
                        "parsing queue.",
                        filename
                    )
                    if filename in self.contexts:
                        del self.contexts[filename]
                if self.parse_crt(new_context):
                    self.scheduler.add_task("renew", new_context)

    def refresh(self):
        """
        Wraps up the internal `self._update_cached_certs()` and
        `self._find_new_certs()` functions.
        """
        self.last_refresh = time.time()
        LOG.info("Updating current cache..")
        self._update_cached_certs()
        LOG.info("Adding new certificates to cache..")
        self._find_new_certs()

    def parse_crt(self, context):
        LOG.info("Parsing file \"%s\"..", context.filename)
        try:
            context.parse_crt_chain()
            return True
        except CertValidationError as err:
            self._handle_failed_validation(context, err)
        # except KeyError as err:
        #     self._handle_failed_validation(
        #         context,
        #         "KeyError {}, processing file \"{}\"".format(
        #             err, context.filename
        #         )
        #     )
        return False

    def _handle_failed_validation(self, context, msg, delete_ocsp=True):
        LOG.critical(msg)
        # Unschedule any scheduled actions for context
        schedule_context = ScheduleContext(
            ScheduleAction(ScheduleAction.REMOVE),
            context
        )
        ScheduleAction(ScheduleAction.REMOVE_AND_IGNORE)
        self.sched_queue.put(schedule_context)
        if delete_ocsp:
            LOG.info(
                "Deleting any OCSP staple: \"%s\" if it exists.",
                context.filename
            )
            try:
                os.remove("{}.ocsp".format(context.filename))
            except IOError:
                pass<|MERGE_RESOLUTION|>--- conflicted
+++ resolved
@@ -127,14 +127,9 @@
                     ext = os.path.splitext(filename)[1].lstrip(".")
                     if ext in self.file_extensions:
                         filename = os.path.join(path, filename)
-<<<<<<< HEAD
                         if filename not in self.contexts and \
                                 filename not in self.ignore_list:
                             context = CertModel(filename)
-=======
-                        if filename not in self.contexts:
-                            context = CertContext(filename)
->>>>>>> 44b983d5
                             self.contexts[filename] = context
                             if self.parse_crt(context):
                                 self.scheduler.add_task("renew", context)
@@ -197,6 +192,7 @@
             return True
         except CertValidationError as err:
             self._handle_failed_validation(context, err)
+        # This is for certvalidator, which is currently not in use.
         # except KeyError as err:
         #     self._handle_failed_validation(
         #         context,
@@ -209,12 +205,7 @@
     def _handle_failed_validation(self, context, msg, delete_ocsp=True):
         LOG.critical(msg)
         # Unschedule any scheduled actions for context
-        schedule_context = ScheduleContext(
-            ScheduleAction(ScheduleAction.REMOVE),
-            context
-        )
-        ScheduleAction(ScheduleAction.REMOVE_AND_IGNORE)
-        self.sched_queue.put(schedule_context)
+        self.scheduler.cancel_task(("renew", "proxy-add"), context)
         if delete_ocsp:
             LOG.info(
                 "Deleting any OCSP staple: \"%s\" if it exists.",
